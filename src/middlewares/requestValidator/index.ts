--- conflicted
+++ resolved
@@ -1,51 +1,11 @@
-<<<<<<< HEAD
-import { Context } from "hono";
-import {
-  ANTHROPIC,
-  ANYSCALE,
-  AZURE_OPEN_AI,
-  COHERE,
-  CONTENT_TYPES,
-  GOOGLE,
-  MISTRAL_AI,
-  OPEN_AI,
-  PALM,
-  PERPLEXITY_AI,
-  POWERED_BY,
-  TOGETHER_AI,
-  DEEPINFRA,
-  STABILITY_AI,
-  NOMIC,
-  OLLAMA,
-  AI21,
-  BEDROCK,
-  GROQ,
-  SEGMIND,
-  MOONSHOT,
-  OPENROUTER,
-} from "../../globals";
-import { configSchema } from "./schema/config";
-=======
 import { Context } from 'hono';
 import { CONTENT_TYPES, POWERED_BY, VALID_PROVIDERS } from '../../globals';
 import { configSchema } from './schema/config';
->>>>>>> 27a6ebbc
 
 export const requestValidator = (c: Context, next: any) => {
   const requestHeaders = Object.fromEntries(c.req.raw.headers);
 
   if (
-<<<<<<< HEAD
-    requestHeaders["content-type"] &&
-    ![
-      CONTENT_TYPES.APPLICATION_JSON,
-      CONTENT_TYPES.MULTIPART_FORM_DATA,
-    ].includes(requestHeaders["content-type"].split(";")[0])
-  ) {
-    return new Response(
-      JSON.stringify({
-        status: "failure",
-=======
     requestHeaders['content-type'] &&
     ![
       CONTENT_TYPES.APPLICATION_JSON,
@@ -55,21 +15,14 @@
     return new Response(
       JSON.stringify({
         status: 'failure',
->>>>>>> 27a6ebbc
         message: `Invalid content type passed`,
       }),
       {
         status: 400,
         headers: {
-<<<<<<< HEAD
-          "content-type": "application/json",
-        },
-      },
-=======
           'content-type': 'application/json',
         },
       }
->>>>>>> 27a6ebbc
     );
   }
 
@@ -81,106 +34,48 @@
   ) {
     return new Response(
       JSON.stringify({
-<<<<<<< HEAD
-        status: "failure",
-=======
         status: 'failure',
->>>>>>> 27a6ebbc
         message: `Either x-${POWERED_BY}-config or x-${POWERED_BY}-provider header is required`,
       }),
       {
         status: 400,
         headers: {
-<<<<<<< HEAD
-          "content-type": "application/json",
-        },
-      },
-=======
           'content-type': 'application/json',
         },
       }
->>>>>>> 27a6ebbc
     );
   }
   if (
     requestHeaders[`x-${POWERED_BY}-provider`] &&
-<<<<<<< HEAD
-    ![
-      OPEN_AI,
-      AZURE_OPEN_AI,
-      COHERE,
-      ANTHROPIC,
-      ANYSCALE,
-      PALM,
-      TOGETHER_AI,
-      GOOGLE,
-      MISTRAL_AI,
-      PERPLEXITY_AI,
-      DEEPINFRA,
-      NOMIC,
-      STABILITY_AI,
-      OLLAMA,
-      AI21,
-      BEDROCK,
-      GROQ,
-      SEGMIND,
-      MOONSHOT,
-      OPENROUTER,
-    ].includes(requestHeaders[`x-${POWERED_BY}-provider`])
-  ) {
-    return new Response(
-      JSON.stringify({
-        status: "failure",
-=======
     !VALID_PROVIDERS.includes(requestHeaders[`x-${POWERED_BY}-provider`])
   ) {
     return new Response(
       JSON.stringify({
         status: 'failure',
->>>>>>> 27a6ebbc
         message: `Invalid provider passed`,
       }),
       {
         status: 400,
         headers: {
-<<<<<<< HEAD
-          "content-type": "application/json",
-        },
-      },
-=======
           'content-type': 'application/json',
         },
       }
->>>>>>> 27a6ebbc
     );
   }
 
   const customHostHeader = requestHeaders[`x-${POWERED_BY}-custom-host`];
-<<<<<<< HEAD
-  if (customHostHeader && customHostHeader.indexOf("api.portkey") > -1) {
-    return new Response(
-      JSON.stringify({
-        status: "failure",
-=======
   if (customHostHeader && customHostHeader.indexOf('api.portkey') > -1) {
     return new Response(
       JSON.stringify({
         status: 'failure',
->>>>>>> 27a6ebbc
         message: `Invalid custom host`,
       }),
       {
         status: 400,
         headers: {
-<<<<<<< HEAD
-          "content-type": "application/json",
-        },
-      },
-=======
           'content-type': 'application/json',
         },
       }
->>>>>>> 27a6ebbc
     );
   }
 
@@ -193,25 +88,15 @@
       ) {
         return new Response(
           JSON.stringify({
-<<<<<<< HEAD
-            status: "failure",
-=======
             status: 'failure',
->>>>>>> 27a6ebbc
             message: `Either x-${POWERED_BY}-provider needs to be passed. Or the x-${POWERED_BY}-config header should have a valid config with provider details in it.`,
           }),
           {
             status: 400,
             headers: {
-<<<<<<< HEAD
-              "content-type": "application/json",
-            },
-          },
-=======
               'content-type': 'application/json',
             },
           }
->>>>>>> 27a6ebbc
         );
       }
 
@@ -220,80 +105,47 @@
       if (!validatedConfig.success && validatedConfig.error?.issues?.length) {
         return new Response(
           JSON.stringify({
-<<<<<<< HEAD
-            status: "failure",
-            message: `Invalid config passed`,
-            errors: validatedConfig.error.issues.map(
-              (e: any) => `path: ${e.path}, message: ${e.message}`,
-=======
             status: 'failure',
             message: `Invalid config passed`,
             errors: validatedConfig.error.issues.map(
               (e: any) => `path: ${e.path}, message: ${e.message}`
->>>>>>> 27a6ebbc
             ),
           }),
           {
             status: 400,
             headers: {
-<<<<<<< HEAD
-              "content-type": "application/json",
-            },
-          },
-=======
               'content-type': 'application/json',
             },
           }
->>>>>>> 27a6ebbc
         );
       }
 
       if (parsedConfig.options) {
         return new Response(
           JSON.stringify({
-<<<<<<< HEAD
-            status: "failure",
-=======
             status: 'failure',
->>>>>>> 27a6ebbc
             message: `This version of config is not supported in this route. Please migrate to the latest version`,
           }),
           {
             status: 400,
             headers: {
-<<<<<<< HEAD
-              "content-type": "application/json",
-            },
-          },
-=======
               'content-type': 'application/json',
             },
           }
->>>>>>> 27a6ebbc
         );
       }
     } catch (e) {
       return new Response(
         JSON.stringify({
-<<<<<<< HEAD
-          status: "failure",
-=======
           status: 'failure',
->>>>>>> 27a6ebbc
           message: `Invalid config passed. You need to pass a valid json`,
         }),
         {
           status: 400,
           headers: {
-<<<<<<< HEAD
-            "content-type": "application/json",
-          },
-        },
-=======
             'content-type': 'application/json',
           },
         }
->>>>>>> 27a6ebbc
       );
     }
   }

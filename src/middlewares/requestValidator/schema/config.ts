<<<<<<< HEAD
import { z } from 'zod';
import {
  OLLAMA,
  VALID_PROVIDERS,
  GOOGLE_VERTEX_AI,
  TRITON,
} from '../../../globals';
=======
import { any, z } from 'zod';
import { OLLAMA, VALID_PROVIDERS, GOOGLE_VERTEX_AI } from '../../../globals';
>>>>>>> b67c0294

export const configSchema: any = z
  .object({
    strategy: z
      .object({
        mode: z
          .string()
          .refine(
            (value) =>
              ['single', 'loadbalance', 'fallback', 'conditional'].includes(
                value
              ),
            {
              message:
                "Invalid 'mode' value. Must be one of: single, loadbalance, fallback, conditional",
            }
          ),
        on_status_codes: z.array(z.number()).optional(),
        conditions: z
          .array(
            z.object({
              query: z.object({}),
              then: z.string(),
            })
          )
          .optional(),
        default: z.string().optional(),
      })
      .optional(),
    provider: z
      .string()
      .refine((value) => VALID_PROVIDERS.includes(value), {
        message: `Invalid 'provider' value. Must be one of: ${VALID_PROVIDERS.join(
          ', '
        )}`,
      })
      .optional(),
    api_key: z.string().optional(),
    aws_secret_access_key: z.string().optional(),
    aws_access_key_id: z.string().optional(),
    aws_session_token: z.string().optional(),
    aws_region: z.string().optional(),
    cache: z
      .object({
        mode: z
          .string()
          .refine((value) => ['simple', 'semantic'].includes(value), {
            message:
              "Invalid 'cache.mode' value. Must be one of: simple, semantic",
          }),
        max_age: z.number().optional(),
      })
      .refine((value) => value.mode !== undefined, {
        message: "'cache.mode' must be defined",
      })
      .optional(),
    retry: z
      .object({
        attempts: z.number(),
        on_status_codes: z.array(z.number()).optional(),
      })
      .refine((value) => value.attempts !== undefined, {
        message: "'retry.attempts' must be defined",
      })
      .optional(),
    weight: z.number().optional(),
    on_status_codes: z.array(z.number()).optional(),
    targets: z.array(z.lazy(() => configSchema)).optional(),
    request_timeout: z.number().optional(),
    custom_host: z.string().optional(),
    forward_headers: z.array(z.string()).optional(),
    // Google Vertex AI specific
    vertex_project_id: z.string().optional(),
    vertex_region: z.string().optional(),
    after_request_hooks: z.any().optional(),
    before_request_hooks: z.any().optional(),
    vertex_service_account_json: z.object({}).catchall(z.string()).optional(),
    // OpenAI specific
    openai_project: z.string().optional(),
    openai_organization: z.string().optional(),
    // AzureOpenAI specific
    azure_model_name: z.string().optional(),
    strict_open_ai_compliance: z.boolean().optional(),
  })
  .refine(
    (value) => {
      const hasProviderApiKey =
        value.provider !== undefined && value.api_key !== undefined;
      const hasModeTargets =
        value.strategy !== undefined && value.targets !== undefined;
      const isOllamaProvider = value.provider === OLLAMA;
      const isTritonProvider = value.provider === TRITON;
      const isVertexAIProvider =
        value.provider === GOOGLE_VERTEX_AI &&
        value.vertex_region &&
        (value.vertex_service_account_json || value.vertex_project_id);
      const hasAWSDetails =
        value.aws_access_key_id && value.aws_secret_access_key;

      return (
        hasProviderApiKey ||
        hasModeTargets ||
        value.cache ||
        value.retry ||
        value.request_timeout ||
        isOllamaProvider ||
        isTritonProvider ||
        hasAWSDetails ||
        isVertexAIProvider ||
        value.after_request_hooks ||
        value.before_request_hooks
      );
    },
    {
      message:
        "Invalid configuration. It must have either 'provider' and 'api_key', or 'strategy' and 'targets', or 'cache', or 'retry', or 'request_timeout'",
    }
  )
  .refine(
    (value) => {
      const customHost = value.custom_host;
      if (customHost && customHost.indexOf('api.portkey') > -1) {
        return false;
      }
      return true;
    },
    {
      message: 'Invalid custom host',
    }
  )
  // Validate Google Vertex AI specific fields
  .refine(
    (value) => {
      const isGoogleVertexAIProvider = value.provider === GOOGLE_VERTEX_AI;
      const hasGoogleVertexAIFields =
        (value.vertex_project_id && value.vertex_region) ||
        (value.vertex_region && value.vertex_service_account_json);
      return !(isGoogleVertexAIProvider && !hasGoogleVertexAIFields);
    },
    {
      message: `Invalid configuration. ('vertex_project_id' and 'vertex_region') or ('vertex_service_account_json' and 'vertex_region') are required for '${GOOGLE_VERTEX_AI}' provider. Example: { 'provider': 'vertex-ai', 'vertex_project_id': 'my-project-id', 'vertex_region': 'us-central1', api_key: 'ya29...' }`,
    }
  );<|MERGE_RESOLUTION|>--- conflicted
+++ resolved
@@ -1,4 +1,3 @@
-<<<<<<< HEAD
 import { z } from 'zod';
 import {
   OLLAMA,
@@ -6,10 +5,6 @@
   GOOGLE_VERTEX_AI,
   TRITON,
 } from '../../../globals';
-=======
-import { any, z } from 'zod';
-import { OLLAMA, VALID_PROVIDERS, GOOGLE_VERTEX_AI } from '../../../globals';
->>>>>>> b67c0294
 
 export const configSchema: any = z
   .object({

import { z } from "zod";
import {
    ANTHROPIC,
    ANYSCALE,
    AZURE_OPEN_AI,
    COHERE,
    GOOGLE,
    MISTRAL_AI,
    OPEN_AI,
    PERPLEXITY_AI,
    TOGETHER_AI,
    DEEPINFRA,
    NOMIC,
<<<<<<< HEAD
    OLLAMA
=======
    STABILITY_AI,
>>>>>>> 33b11226
} from "../../../globals";

export const configSchema: any = z
    .object({
        strategy: z
            .object({
                mode: z
                    .string()
                    .refine(
                        (value) =>
                            ["single", "loadbalance", "fallback"].includes(
                                value
                            ),
                        {
                            message:
                                "Invalid 'mode' value. Must be one of: single, loadbalance, fallback",
                        }
                    ),
                on_status_codes: z.array(z.number()).optional(),
            })
            .optional(),
        provider: z
            .string()
            .refine(
                (value) =>
                    [
                        OPEN_AI,
                        ANTHROPIC,
                        AZURE_OPEN_AI,
                        ANYSCALE,
                        COHERE,
                        TOGETHER_AI,
                        GOOGLE,
                        PERPLEXITY_AI,
                        MISTRAL_AI,
                        DEEPINFRA,
                        NOMIC,
<<<<<<< HEAD
                        OLLAMA
=======
                        STABILITY_AI
>>>>>>> 33b11226
                    ].includes(value),
                {
                    message:
                        "Invalid 'provider' value. Must be one of: openai, anthropic, azure-openai, anyscale, cohere",
                }
            )
            .optional(),
        api_key: z.string().optional(),
        cache: z
            .object({
                mode: z
                    .string()
                    .refine((value) => ["simple", "semantic"].includes(value), {
                        message:
                            "Invalid 'cache.mode' value. Must be one of: simple, semantic",
                    }),
                max_age: z.number().optional(),
            })
            .refine((value) => value.mode !== undefined, {
                message: "'cache.mode' must be defined",
            })
            .optional(),
        retry: z
            .object({
                attempts: z.number(),
                on_status_codes: z.array(z.number()).optional(),
            })
            .refine((value) => value.attempts !== undefined, {
                message: "'retry.attempts' must be defined",
            })
            .optional(),
        weight: z.number().optional(),
        on_status_codes: z.array(z.number()).optional(),
        targets: z.array(z.lazy(() => configSchema)).optional(),
        request_timeout: z.number().optional(),
    })
    .refine(
        (value) => {
            const hasProviderApiKey =
                value.provider !== undefined && value.api_key !== undefined;
            const hasModeTargets =
                value.strategy !== undefined && value.targets !== undefined;
            return (
                hasProviderApiKey ||
                hasModeTargets ||
                value.cache ||
                value.retry ||
                value.request_timeout
            );
        },
        {
            message:
                "Invalid configuration. It must have either 'provider' and 'api_key', or 'strategy' and 'targets', or 'cache', or 'retry', or 'request_timeout'",
        }
    );<|MERGE_RESOLUTION|>--- conflicted
+++ resolved
@@ -11,11 +11,8 @@
     TOGETHER_AI,
     DEEPINFRA,
     NOMIC,
-<<<<<<< HEAD
+    STABILITY_AI,
     OLLAMA
-=======
-    STABILITY_AI,
->>>>>>> 33b11226
 } from "../../../globals";
 
 export const configSchema: any = z
@@ -53,11 +50,8 @@
                         MISTRAL_AI,
                         DEEPINFRA,
                         NOMIC,
-<<<<<<< HEAD
+                        STABILITY_AI,
                         OLLAMA
-=======
-                        STABILITY_AI
->>>>>>> 33b11226
                     ].includes(value),
                 {
                     message:

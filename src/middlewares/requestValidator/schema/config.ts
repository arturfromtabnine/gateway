--- conflicted
+++ resolved
@@ -87,12 +87,9 @@
         value.request_timeout ||
         isOllamaProvider ||
         hasAWSDetails ||
-<<<<<<< HEAD
-        isVertexAIProvider
-=======
+        isVertexAIProvider ||
         value.after_request_hooks ||
         value.before_request_hooks
->>>>>>> 68b1165a
       );
     },
     {

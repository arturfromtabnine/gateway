--- conflicted
+++ resolved
@@ -63,14 +63,11 @@
 export const PREDIBASE: string = 'predibase';
 export const TRITON: string = 'triton';
 export const VOYAGE: string = 'voyage';
-<<<<<<< HEAD
-export const SAMBANOVA: string = 'sambanova';
-=======
 export const GITHUB: string = 'github';
 export const DEEPBRICKS: string = 'deepbricks';
 export const SILICONFLOW: string = 'siliconflow';
 export const CEREBRAS: string = 'cerebras';
->>>>>>> 1a4ab70f
+export const SAMBANOVA: string = 'sambanova';
 
 export const VALID_PROVIDERS = [
   ANTHROPIC,
@@ -106,16 +103,13 @@
   PREDIBASE,
   TRITON,
   VOYAGE,
-<<<<<<< HEAD
-  SAMBANOVA,
-=======
   AZURE_AI_INFERENCE,
   GITHUB,
   DEEPBRICKS,
   SILICONFLOW,
   HUGGING_FACE,
   CEREBRAS,
->>>>>>> 1a4ab70f
+  SAMBANOVA,
 ];
 
 export const CONTENT_TYPES = {

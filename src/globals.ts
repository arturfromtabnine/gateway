export const POWERED_BY: string = 'portkey';

export const HEADER_KEYS: Record<string, string> = {
  MODE: `x-${POWERED_BY}-mode`,
  RETRIES: `x-${POWERED_BY}-retry-count`,
  PROVIDER: `x-${POWERED_BY}-provider`,
  TRACE_ID: `x-${POWERED_BY}-trace-id`,
  CACHE: `x-${POWERED_BY}-cache`,
  FORWARD_HEADERS: `x-${POWERED_BY}-forward-headers`,
  CUSTOM_HOST: `x-${POWERED_BY}-custom-host`,
};

export const RESPONSE_HEADER_KEYS: Record<string, string> = {
  RETRY_ATTEMPT_COUNT: `x-${POWERED_BY}-retry-attempt-count`,
  LAST_USED_OPTION_INDEX: `x-${POWERED_BY}-last-used-option-index`,
  LAST_USED_OPTION_PARAMS: `x-${POWERED_BY}-last-used-option-params`,
  CACHE_STATUS: `x-${POWERED_BY}-cache-status`,
  TRACE_ID: `x-${POWERED_BY}-trace-id`,
};

export const RETRY_STATUS_CODES = [429, 500, 502, 503, 504];
export const MAX_RETRIES = 5;
export const REQUEST_TIMEOUT_STATUS_CODE = 408;

export const OPEN_AI: string = 'openai';
export const COHERE: string = 'cohere';
export const AZURE_OPEN_AI: string = 'azure-openai';
export const ANTHROPIC: string = 'anthropic';
export const ANYSCALE: string = 'anyscale';
export const PALM: string = 'palm';
export const TOGETHER_AI: string = 'together-ai';
export const GOOGLE: string = 'google';
export const PERPLEXITY_AI: string = 'perplexity-ai';
export const MISTRAL_AI: string = 'mistral-ai';
export const DEEPINFRA: string = 'deepinfra';
export const STABILITY_AI: string = 'stability-ai';
export const NOMIC: string = 'nomic';
export const OLLAMA: string = 'ollama';
export const AI21: string = 'ai21';
export const BEDROCK: string = 'bedrock';
export const GROQ: string = 'groq';
export const SEGMIND: string = 'segmind';
<<<<<<< HEAD
export const MONSTERAPI: string = 'monsterapi';
=======
export const JINA: string = 'jina';
>>>>>>> 8c5a9215

export const VALID_PROVIDERS = [
  ANTHROPIC,
  ANYSCALE,
  AZURE_OPEN_AI,
  COHERE,
  GOOGLE,
  MISTRAL_AI,
  OPEN_AI,
  PALM,
  PERPLEXITY_AI,
  TOGETHER_AI,
  DEEPINFRA,
  STABILITY_AI,
  NOMIC,
  OLLAMA,
  AI21,
  BEDROCK,
  GROQ,
  SEGMIND,
<<<<<<< HEAD
  MONSTERAPI,
=======
  JINA,
>>>>>>> 8c5a9215
];

export const CONTENT_TYPES = {
  APPLICATION_JSON: 'application/json',
  MULTIPART_FORM_DATA: 'multipart/form-data',
  EVENT_STREAM: 'text/event-stream',
  AUDIO_MPEG: 'audio/mpeg',
  APPLICATION_OCTET_STREAM: 'application/octet-stream',
  GENERIC_AUDIO_PATTERN: 'audio',
  PLAIN_TEXT: 'text/plain',
  HTML: 'text/html',
  GENERIC_IMAGE_PATTERN: 'image/',
};<|MERGE_RESOLUTION|>--- conflicted
+++ resolved
@@ -40,11 +40,8 @@
 export const BEDROCK: string = 'bedrock';
 export const GROQ: string = 'groq';
 export const SEGMIND: string = 'segmind';
-<<<<<<< HEAD
+export const JINA: string = 'jina';
 export const MONSTERAPI: string = 'monsterapi';
-=======
-export const JINA: string = 'jina';
->>>>>>> 8c5a9215
 
 export const VALID_PROVIDERS = [
   ANTHROPIC,
@@ -65,11 +62,8 @@
   BEDROCK,
   GROQ,
   SEGMIND,
-<<<<<<< HEAD
+  JINA,
   MONSTERAPI,
-=======
-  JINA,
->>>>>>> 8c5a9215
 ];
 
 export const CONTENT_TYPES = {

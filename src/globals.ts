--- conflicted
+++ resolved
@@ -42,12 +42,9 @@
 export const GROQ: string = 'groq';
 export const SEGMIND: string = 'segmind';
 export const JINA: string = 'jina';
-<<<<<<< HEAD
-export const MONSTERAPI: string = 'monsterapi';
-=======
 export const FIREWORKS_AI: string = 'fireworks-ai';
 export const WORKERS_AI: string = 'workers-ai';
->>>>>>> a50f600c
+export const MONSTERAPI: string = 'monsterapi';
 
 export const VALID_PROVIDERS = [
   ANTHROPIC,
@@ -70,12 +67,9 @@
   GROQ,
   SEGMIND,
   JINA,
-<<<<<<< HEAD
-  MONSTERAPI,
-=======
   FIREWORKS_AI,
   WORKERS_AI,
->>>>>>> a50f600c
+  MONSTERAPI,
 ];
 
 export const CONTENT_TYPES = {

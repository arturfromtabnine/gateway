--- conflicted
+++ resolved
@@ -22,14 +22,11 @@
 import { compress } from 'hono/compress';
 import { getRuntimeKey } from 'hono/adapter';
 import { imageGenerationsHandler } from './handlers/imageGenerationsHandler';
-<<<<<<< HEAD
 import { fimCompletionsHandler } from './handlers/fimCompletionsHandler';
-=======
 import { createSpeechHandler } from './handlers/createSpeechHandler';
 import conf from '../conf.json';
 import { createTranscriptionHandler } from './handlers/createTranscriptionHandler';
 import { createTranslationHandler } from './handlers/createTranslationHandler';
->>>>>>> 69d96825
 
 // Create a new Hono server instance
 const app = new Hono();
@@ -129,12 +126,11 @@
 app.post('/v1/images/generations', requestValidator, imageGenerationsHandler);
 
 /**
-<<<<<<< HEAD
  * POST route for '/v1/fim/completions'.
  * Handles requests by passing them to the fimCompletionsHandler.
  */
 app.post('/v1/fim/completions', requestValidator, fimCompletionsHandler);
-=======
+/**
  * POST route for '/v1/audio/speech'.
  * Handles requests by passing them to the createSpeechHandler.
  */
@@ -155,7 +151,6 @@
  * Handles requests by passing them to the createTranslationHandler.
  */
 app.post('/v1/audio/translations', requestValidator, createTranslationHandler);
->>>>>>> 69d96825
 
 /**
  * POST route for '/v1/prompts/:id/completions'.

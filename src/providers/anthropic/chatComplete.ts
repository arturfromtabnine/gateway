--- conflicted
+++ resolved
@@ -11,21 +11,18 @@
   ErrorResponse,
   ProviderConfig,
 } from '../types';
-import { generateInvalidProviderResponseError } from '../utils';
 import {
-<<<<<<< HEAD
   AnthropicErrorObject,
   AnthropicErrorResponse,
   AnthropicStreamState,
+  ANTHROPIC_STOP_REASON,
 } from './types';
-import { AnthropicErrorResponseTransform } from './utils';
-=======
+import {
   generateErrorResponse,
   generateInvalidProviderResponseError,
   transformFinishReason,
 } from '../utils';
-import { ANTHROPIC_STOP_REASON, AnthropicStreamState } from './types';
->>>>>>> a2c9f03f
+import { AnthropicErrorResponseTransform } from './utils';
 
 // TODO: this configuration does not enforce the maximum token limit for the input parameter. If you want to enforce this, you might need to add a custom validation function or a max property to the ParameterConfig interface, and then use it in the input configuration. However, this might be complex because the token count is not a simple length check, but depends on the specific tokenization method used by the model.
 

--- conflicted
+++ resolved
@@ -1,25 +1,3 @@
-<<<<<<< HEAD
-import AI21Config from "./ai21";
-import AnthropicConfig from "./anthropic";
-import AnyscaleConfig from "./anyscale";
-import AzureOpenAIConfig from "./azure-openai";
-import BedrockConfig from "./bedrock";
-import CohereConfig from "./cohere";
-import DeepInfraConfig from "./deepinfra";
-import GoogleConfig from "./google";
-import MistralAIConfig from "./mistral-ai";
-import NomicConfig from "./nomic";
-import OpenAIConfig from "./openai";
-import PalmAIConfig from "./palm";
-import PerplexityAIConfig from "./perplexity-ai";
-import TogetherAIConfig from "./together-ai";
-import StabilityAIConfig from "./stability-ai";
-import OllamaAPIConfig from "./ollama";
-import { ProviderConfigs } from "./types";
-import GroqConfig from "./groq";
-import SegmindConfig from "./segmind";
-import FireworksAIConfig from "./fireworks-ai";
-=======
 import AI21Config from './ai21';
 import AnthropicConfig from './anthropic';
 import AnyscaleConfig from './anyscale';
@@ -39,7 +17,7 @@
 import { ProviderConfigs } from './types';
 import GroqConfig from './groq';
 import SegmindConfig from './segmind';
->>>>>>> 48785807
+import FireworksAIConfig from './fireworks-ai';
 
 const Providers: { [key: string]: ProviderConfigs } = {
   openai: OpenAIConfig,
@@ -60,10 +38,7 @@
   bedrock: BedrockConfig,
   groq: GroqConfig,
   segmind: SegmindConfig,
-<<<<<<< HEAD
   'fireworks-ai': FireworksAIConfig,
-=======
->>>>>>> 48785807
 };
 
 export default Providers;
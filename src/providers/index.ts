import AI21Config from './ai21';
import AnthropicConfig from './anthropic';
import AnyscaleConfig from './anyscale';
import AzureOpenAIConfig from './azure-openai';
import BedrockConfig from './bedrock';
import CohereConfig from './cohere';
import DeepInfraConfig from './deepinfra';
import GoogleConfig from './google';
import VertexConfig from './google-vertex-ai';
import MistralAIConfig from './mistral-ai';
import NomicConfig from './nomic';
import OpenAIConfig from './openai';
import PalmAIConfig from './palm';
import PerplexityAIConfig from './perplexity-ai';
import TogetherAIConfig from './together-ai';
import StabilityAIConfig from './stability-ai';
import OllamaAPIConfig from './ollama';
import { ProviderConfigs } from './types';
import GroqConfig from './groq';
import SegmindConfig from './segmind';
import JinaConfig from './jina';
import FireworksAIConfig from './fireworks-ai';
import WorkersAiConfig from './workers-ai';
import RekaAIConfig from './reka-ai';
import MoonshotConfig from './moonshot';
import OpenrouterConfig from './openrouter';
import LingYiConfig from './lingyi';
import ZhipuConfig from './zhipu';
import NovitaAIConfig from './novita-ai';
import MonsterAPIConfig from './monsterapi';
import DeepSeekAPIConfig from './deepseek';
import PredibaseConfig from './predibase';
import TritonConfig from './triton/';
import VoyageConfig from './voyage';
import {
  AzureAIInferenceAPIConfig,
  GithubModelAPiConfig,
} from './azure-ai-inference';
import DeepbricksConfig from './deepbricks';
import SiliconFlowConfig from './siliconflow';
import HuggingfaceConfig from './huggingface';
import { cerebrasProviderAPIConfig } from './cerebras';
import { InferenceNetProviderConfigs } from './inference-net';
import SambaNovaConfig from './sambanova';
import LemonfoxAIConfig from './lemonfox-ai';
import { UpstageConfig } from './upstage';
import { LAMBDA } from '../globals';
import { LambdaProviderConfig } from './lambda';
import { DashScopeConfig } from './dashscope';
<<<<<<< HEAD
import XAIConfig from './x-ai';
=======
import QdrantConfig from './qdrant';
>>>>>>> 9436fde3

const Providers: { [key: string]: ProviderConfigs } = {
  openai: OpenAIConfig,
  cohere: CohereConfig,
  anthropic: AnthropicConfig,
  'azure-openai': AzureOpenAIConfig,
  huggingface: HuggingfaceConfig,
  anyscale: AnyscaleConfig,
  palm: PalmAIConfig,
  'together-ai': TogetherAIConfig,
  google: GoogleConfig,
  'vertex-ai': VertexConfig,
  'perplexity-ai': PerplexityAIConfig,
  'mistral-ai': MistralAIConfig,
  deepinfra: DeepInfraConfig,
  'stability-ai': StabilityAIConfig,
  nomic: NomicConfig,
  ollama: OllamaAPIConfig,
  ai21: AI21Config,
  bedrock: BedrockConfig,
  groq: GroqConfig,
  segmind: SegmindConfig,
  jina: JinaConfig,
  'fireworks-ai': FireworksAIConfig,
  'workers-ai': WorkersAiConfig,
  'reka-ai': RekaAIConfig,
  moonshot: MoonshotConfig,
  openrouter: OpenrouterConfig,
  lingyi: LingYiConfig,
  zhipu: ZhipuConfig,
  'novita-ai': NovitaAIConfig,
  monsterapi: MonsterAPIConfig,
  deepseek: DeepSeekAPIConfig,
  predibase: PredibaseConfig,
  triton: TritonConfig,
  voyage: VoyageConfig,
  'azure-ai': AzureAIInferenceAPIConfig,
  github: GithubModelAPiConfig,
  deepbricks: DeepbricksConfig,
  siliconflow: SiliconFlowConfig,
  cerebras: cerebrasProviderAPIConfig,
  'inference-net': InferenceNetProviderConfigs,
  sambanova: SambaNovaConfig,
  'lemonfox-ai': LemonfoxAIConfig,
  upstage: UpstageConfig,
  [LAMBDA]: LambdaProviderConfig,
  dashscope: DashScopeConfig,
<<<<<<< HEAD
  'x-ai': XAIConfig,
=======
  qdrant: QdrantConfig,
>>>>>>> 9436fde3
};

export default Providers;<|MERGE_RESOLUTION|>--- conflicted
+++ resolved
@@ -47,11 +47,8 @@
 import { LAMBDA } from '../globals';
 import { LambdaProviderConfig } from './lambda';
 import { DashScopeConfig } from './dashscope';
-<<<<<<< HEAD
 import XAIConfig from './x-ai';
-=======
 import QdrantConfig from './qdrant';
->>>>>>> 9436fde3
 
 const Providers: { [key: string]: ProviderConfigs } = {
   openai: OpenAIConfig,
@@ -99,11 +96,8 @@
   upstage: UpstageConfig,
   [LAMBDA]: LambdaProviderConfig,
   dashscope: DashScopeConfig,
-<<<<<<< HEAD
   'x-ai': XAIConfig,
-=======
   qdrant: QdrantConfig,
->>>>>>> 9436fde3
 };
 
 export default Providers;
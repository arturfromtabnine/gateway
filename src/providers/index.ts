--- conflicted
+++ resolved
@@ -31,12 +31,9 @@
 import DeepSeekAPIConfig from './deepseek';
 import PredibaseConfig from './predibase';
 import VoyageConfig from './voyage';
-<<<<<<< HEAD
 import DeepbricksConfig from './deepbricks';
 import SiliconFlowConfig from './siliconflow';
-=======
 import HuggingfaceConfig from './huggingface';
->>>>>>> 3a158acb
 
 const Providers: { [key: string]: ProviderConfigs } = {
   openai: OpenAIConfig,

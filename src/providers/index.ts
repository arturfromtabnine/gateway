--- conflicted
+++ resolved
@@ -18,14 +18,11 @@
 import GroqConfig from './groq';
 import SegmindConfig from './segmind';
 import JinaConfig from './jina';
-<<<<<<< HEAD
+import FireworksAIConfig from './fireworks-ai';
 import MoonshotConfig from './moonshot';
 import OpenrouterConfig from './openrouter';
 import LingYiConfig from './lingyi';
 import ZhipuConfig from './zhipu';
-=======
-import FireworksAIConfig from './fireworks-ai';
->>>>>>> 4b021f86
 
 const Providers: { [key: string]: ProviderConfigs } = {
   openai: OpenAIConfig,
@@ -47,14 +44,11 @@
   groq: GroqConfig,
   segmind: SegmindConfig,
   jina: JinaConfig,
-<<<<<<< HEAD
+  'fireworks-ai': FireworksAIConfig,
   moonshot: MoonshotConfig,
   openrouter: OpenrouterConfig,
   lingyi: LingYiConfig,
   zhipu: ZhipuConfig,
-=======
-  'fireworks-ai': FireworksAIConfig,
->>>>>>> 4b021f86
 };
 
 export default Providers;
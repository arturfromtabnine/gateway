import AnthropicConfig from "./anthropic";
import AnyscaleConfig from "./anyscale";
import AzureOpenAIConfig from "./azure-openai";
import CohereConfig from "./cohere";
import DeepInfraConfig from "./deepinfra";
import GoogleConfig from "./google";
import MistralAIConfig from "./mistral-ai";
import NomicConfig from "./nomic";
import OpenAIConfig from "./openai";
import PalmAIConfig from "./palm";
import PerplexityAIConfig from "./perplexity-ai";
import TogetherAIConfig from "./together-ai";
<<<<<<< HEAD
import OllamaAPIConfig from "./ollama";
=======
import StabilityAIConfig from "./stability-ai";
>>>>>>> 33b11226
import { ProviderConfigs } from "./types";

const Providers: { [key: string]: ProviderConfigs } = {
  openai: OpenAIConfig,
  cohere: CohereConfig,
  anthropic: AnthropicConfig,
  'azure-openai': AzureOpenAIConfig,
  anyscale: AnyscaleConfig,
  palm: PalmAIConfig,
  'together-ai': TogetherAIConfig,
  google: GoogleConfig,
  'perplexity-ai': PerplexityAIConfig,
  'mistral-ai': MistralAIConfig,
  'deepinfra': DeepInfraConfig,
<<<<<<< HEAD
  nomic: NomicConfig,
  'ollama': OllamaAPIConfig
=======
  'stability-ai': StabilityAIConfig,
  nomic: NomicConfig
>>>>>>> 33b11226
};

export default Providers;<|MERGE_RESOLUTION|>--- conflicted
+++ resolved
@@ -10,11 +10,8 @@
 import PalmAIConfig from "./palm";
 import PerplexityAIConfig from "./perplexity-ai";
 import TogetherAIConfig from "./together-ai";
-<<<<<<< HEAD
+import StabilityAIConfig from "./stability-ai";
 import OllamaAPIConfig from "./ollama";
-=======
-import StabilityAIConfig from "./stability-ai";
->>>>>>> 33b11226
 import { ProviderConfigs } from "./types";
 
 const Providers: { [key: string]: ProviderConfigs } = {
@@ -29,13 +26,9 @@
   'perplexity-ai': PerplexityAIConfig,
   'mistral-ai': MistralAIConfig,
   'deepinfra': DeepInfraConfig,
-<<<<<<< HEAD
+  'stability-ai': StabilityAIConfig,
   nomic: NomicConfig,
   'ollama': OllamaAPIConfig
-=======
-  'stability-ai': StabilityAIConfig,
-  nomic: NomicConfig
->>>>>>> 33b11226
 };
 
 export default Providers;
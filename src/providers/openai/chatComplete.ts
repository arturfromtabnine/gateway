--- conflicted
+++ resolved
@@ -166,51 +166,13 @@
           type: 'function',
           function: {
             name: toolCall.function.name,
-<<<<<<< HEAD
-            arguments: ""
-          }
-        }
-=======
             arguments: '',
           },
         };
->>>>>>> 27a6ebbc
 
         const toolCallArgumentChunk = {
           index: toolCallIndex,
           function: {
-<<<<<<< HEAD
-            arguments: toolCall.function.arguments
-          }
-        }
-
-        streamChunkArray.push(`data: ${JSON.stringify({
-          ...streamChunkTemplate,
-          choices: [
-            {
-              index: index,
-              delta: {
-                role: "assistant",
-                content: null,
-                tool_calls: [toolCallNameChunk]
-              }
-            }
-          ]
-        })}\n\n`)
-
-        streamChunkArray.push(`data: ${JSON.stringify({
-          ...streamChunkTemplate,
-          choices: [
-            {
-              index: index,
-              delta: {
-                role: "assistant",
-                tool_calls: [toolCallArgumentChunk]
-              }
-            }
-          ]
-        })}\n\n`)
-=======
             arguments: toolCall.function.arguments,
           },
         };
@@ -245,7 +207,6 @@
             ],
           })}\n\n`
         );
->>>>>>> 27a6ebbc
       }
     }
 
@@ -259,21 +220,6 @@
         inidividualWords.push(choice.message.content.slice(i, i + 4));
       }
       inidividualWords.forEach((word: string) => {
-<<<<<<< HEAD
-        streamChunkArray.push(`data: ${JSON.stringify({
-          ...streamChunkTemplate,
-          choices: [
-            {
-              index: index,
-              delta: {
-                role: "assistant",
-                content: word
-              }
-            }
-          ]
-        })
-      }\n\n`)})
-=======
         streamChunkArray.push(
           `data: ${JSON.stringify({
             ...streamChunkTemplate,
@@ -289,7 +235,6 @@
           })}\n\n`
         );
       });
->>>>>>> 27a6ebbc
     }
 
     streamChunkArray.push(

--- conflicted
+++ resolved
@@ -167,11 +167,8 @@
   const extension = urlParts[
     urlParts.length - 1
   ] as keyof typeof fileExtensionMimeTypeMap;
-<<<<<<< HEAD
   const mimeType = fileExtensionMimeTypeMap[extension];
   return mimeType;
-=======
-  return fileExtensionMimeTypeMap[extension] || 'image/jpeg';
 };
 
 export const GoogleErrorResponseTransform: (
@@ -191,5 +188,4 @@
   }
 
   return undefined;
->>>>>>> 4840893e
 };
--- conflicted
+++ resolved
@@ -9,11 +9,8 @@
   RETRY_STATUS_CODES,
   GOOGLE_VERTEX_AI,
   OPEN_AI,
-<<<<<<< HEAD
   AZURE_AI_INFERENCE,
-=======
   ANTHROPIC,
->>>>>>> 5d648508
   MULTIPART_FORM_DATA_ENDPOINTS,
   CONTENT_TYPES,
   HUGGING_FACE,
@@ -1083,17 +1080,16 @@
         };
       }
 
-<<<<<<< HEAD
       if (parsedConfigJson.provider === AZURE_AI_INFERENCE) {
         parsedConfigJson = {
           ...parsedConfigJson,
           ...azureAiInferenceConfig,
-=======
+        };
+      }
       if (parsedConfigJson.provider === ANTHROPIC) {
         parsedConfigJson = {
           ...parsedConfigJson,
           ...anthropicConfig,
->>>>>>> 5d648508
         };
       }
     }

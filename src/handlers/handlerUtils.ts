--- conflicted
+++ resolved
@@ -1,9 +1,5 @@
 import { Context } from "hono";
-<<<<<<< HEAD
-import { AZURE_OPEN_AI, CONTENT_TYPES, GOOGLE, HEADER_KEYS, OLLAMA, PALM, POWERED_BY, RESPONSE_HEADER_KEYS, RETRY_STATUS_CODES } from "../globals";
-=======
-import { AZURE_OPEN_AI, CONTENT_TYPES, GOOGLE, HEADER_KEYS, PALM, POWERED_BY, RESPONSE_HEADER_KEYS, RETRY_STATUS_CODES, STABILITY_AI } from "../globals";
->>>>>>> 33b11226
+import { AZURE_OPEN_AI, CONTENT_TYPES, GOOGLE, HEADER_KEYS, OLLAMA, PALM, POWERED_BY, RESPONSE_HEADER_KEYS, RETRY_STATUS_CODES, STABILITY_AI } from "../globals";
 import Providers from "../providers";
 import { ProviderAPIConfig, endpointStrings } from "../providers/types";
 import transformToProviderRequest from "../services/transformToProviderRequest";
@@ -340,20 +336,16 @@
     fetchOptions = constructRequest(apiConfig.headers(), provider);
     baseUrl = apiConfig.baseURL;
     endpoint = apiConfig.getEndpoint(fn, providerOption.apiKey, transformedRequestBody.model, params.stream);
-<<<<<<< HEAD
+  } else if (provider === STABILITY_AI && apiConfig.baseURL && apiConfig.getEndpoint) {
+    fetchOptions = constructRequest(apiConfig.headers(providerOption.apiKey), provider);
+    baseUrl = apiConfig.baseURL;
+    endpoint = apiConfig.getEndpoint(fn, params.model);
   } else if (provider === OLLAMA && apiConfig.getEndpoint) {    
     fetchOptions = constructRequest(apiConfig.headers(), provider);
     baseUrl = providerOption.baseUrl || ""
     endpoint = apiConfig.getEndpoint(fn, providerOption.apiKey, transformedRequestBody.model, params.stream);
   } 
   else {
-=======
-  } else if (provider === STABILITY_AI && apiConfig.baseURL && apiConfig.getEndpoint) {
-    fetchOptions = constructRequest(apiConfig.headers(providerOption.apiKey), provider);
-    baseUrl = apiConfig.baseURL;
-    endpoint = apiConfig.getEndpoint(fn, params.model);
-  } else {
->>>>>>> 33b11226
     // Construct the base object for the POST request
     fetchOptions = constructRequest(apiConfig.headers(providerOption.apiKey), provider);
 

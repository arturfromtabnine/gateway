import { Context } from 'hono';
import {
  AZURE_OPEN_AI,
  BEDROCK,
  WORKERS_AI,
  HEADER_KEYS,
  POWERED_BY,
  RESPONSE_HEADER_KEYS,
  RETRY_STATUS_CODES,
  GOOGLE_VERTEX_AI,
  OPEN_AI,
} from '../globals';
import Providers from '../providers';
import { ProviderAPIConfig, endpointStrings } from '../providers/types';
import transformToProviderRequest from '../services/transformToProviderRequest';
import {
  Config,
  Options,
  Params,
  ShortConfig,
  Targets,
} from '../types/requestBody';
import { convertKeysToCamelCase } from '../utils';
import { retryRequest } from './retryHandler';
import { env } from 'hono/adapter';
import { afterRequestHookHandler, responseHandler } from './responseHandlers';

/**
 * Constructs the request options for the API call.
 *
 * @param {any} headers - The headers to add in the request.
 * @param {string} provider - The provider for the request.
 * @param {string} method - The HTTP method for the request.
 * @returns {RequestInit} - The fetch options for the request.
 */
export function constructRequest(
  providerConfigMappedHeaders: any,
  provider: string,
  method: string,
  forwardHeaders: string[],
  requestHeaders: Record<string, string>
) {
  let baseHeaders: any = {
    'content-type': 'application/json',
  };

  let headers: Record<string, string> = {};

  Object.keys(providerConfigMappedHeaders).forEach((h: string) => {
    headers[h.toLowerCase()] = providerConfigMappedHeaders[h];
  });

  const forwardHeadersMap: Record<string, string> = {};

  forwardHeaders.forEach((h: string) => {
    const lowerCaseHeaderKey = h.toLowerCase();
    if (requestHeaders[lowerCaseHeaderKey])
      forwardHeadersMap[lowerCaseHeaderKey] =
        requestHeaders[lowerCaseHeaderKey];
  });

  // Add any headers that the model might need
  headers = { ...baseHeaders, ...headers, ...forwardHeadersMap };

  let fetchOptions: RequestInit = {
    method,
    headers,
  };

  // If the method is GET, delete the content-type header
  if (method === 'GET' && fetchOptions.headers) {
    let headers = fetchOptions.headers as Record<string, unknown>;
    delete headers['content-type'];
  }

  return fetchOptions;
}

/**
 * Selects a provider based on their assigned weights.
 * The weight is used to determine the probability of each provider being chosen.
 * If all providers have a weight of 0, an error will be thrown.
 *
 * @param {Options[]} providers - The available providers.
 * @returns {Options} - The selected provider.
 * @throws Will throw an error if no provider is selected, or if all weights are 0.
 */
export function selectProviderByWeight(providers: Options[]): Options {
  // Assign a default weight of 1 to providers with undefined weight
  providers = providers.map((provider) => ({
    ...provider,
    weight: provider.weight ?? 1,
  }));

  // Compute the total weight
  let totalWeight = providers.reduce(
    (sum: number, provider: any) => sum + provider.weight,
    0
  );

  // Select a random weight between 0 and totalWeight
  let randomWeight = Math.random() * totalWeight;

  // Find the provider that corresponds to the selected weight
  for (let [index, provider] of providers.entries()) {
    // @ts-ignore since weight is being default set above
    if (randomWeight < provider.weight) {
      return { ...provider, index };
    }
    // @ts-ignore since weight is being default set above
    randomWeight -= provider.weight;
  }

  throw new Error('No provider selected, please check the weights');
}

/**
 * @deprecated
 * Gets the provider options based on the specified mode.
 * Modes can be "single" (uses the first provider), "loadbalance" (selects one provider based on weights),
 * or "fallback" (uses all providers in the given order). If the mode does not match these options, null is returned.
 *
 * @param {string} mode - The mode for selecting providers.
 * @param {any} config - The configuration for the providers.
 * @returns {(Options[]|null)} - The selected provider options.
 */
export function getProviderOptionsByMode(
  mode: string,
  config: any
): Options[] | null {
  if (config.targets) {
    config.options = config.targets;
  }

  if (config.options) {
    // Inherit cache and retry from top level if not present on option level
    config.options.forEach((configOption: any) => {
      if (config.cache && !configOption.cache) {
        configOption.cache = config.cache;
      }
      if (config.retry && !configOption.retry) {
        configOption.retry = config.retry;
      }
    });
  }

  switch (mode) {
    case 'single':
      return [config.options[0]];
    case 'loadbalance':
      return [selectProviderByWeight(config.options)];
    case 'fallback':
      return config.options;
    default:
      return null;
  }
}

/**
 * @deprecated
 */
export const fetchProviderOptionsFromConfig = (
  config: Config | ShortConfig
): Options[] | null => {
  let providerOptions: Options[] | null = null;
  let mode: string;
  const camelCaseConfig = convertKeysToCamelCase(config, [
    'override_params',
    'params',
    'metadata',
  ]) as Config | ShortConfig;

  if ('provider' in camelCaseConfig) {
    providerOptions = [
      {
        provider: camelCaseConfig.provider,
        virtualKey: camelCaseConfig.virtualKey,
        apiKey: camelCaseConfig.apiKey,
        cache: camelCaseConfig.cache,
        retry: camelCaseConfig.retry,
        customHost: camelCaseConfig.customHost,
      },
    ];
    if (camelCaseConfig.resourceName)
      providerOptions[0].resourceName = camelCaseConfig.resourceName;
    if (camelCaseConfig.deploymentId)
      providerOptions[0].deploymentId = camelCaseConfig.deploymentId;
    if (camelCaseConfig.apiVersion)
      providerOptions[0].apiVersion = camelCaseConfig.apiVersion;
    if (camelCaseConfig.apiVersion)
      providerOptions[0].vertexProjectId = camelCaseConfig.vertexProjectId;
    if (camelCaseConfig.apiVersion)
      providerOptions[0].vertexRegion = camelCaseConfig.vertexRegion;
    if (camelCaseConfig.workersAiAccountId)
      providerOptions[0].workersAiAccountId =
        camelCaseConfig.workersAiAccountId;
    mode = 'single';
  } else {
    if (camelCaseConfig.strategy && camelCaseConfig.strategy.mode) {
      mode = camelCaseConfig.strategy.mode;
    } else {
      mode = camelCaseConfig.mode;
    }
    providerOptions = getProviderOptionsByMode(mode, camelCaseConfig);
  }
  return providerOptions;
};

/**
 * @deprecated
 * Makes a request (GET or POST) to a provider and returns the response.
 * The request is constructed using the provider, apiKey, and requestBody parameters.
 * The fn parameter is the type of request being made (e.g., "complete", "chatComplete").
 *
 * @param {Options} providerOption - The provider options. This object follows the Options interface and may contain a RetrySettings object for retry configuration.
 * @param {RequestBody} requestBody - The request body.
 * @param {string} fn - The function for the request.
 * @param {string} method - The method for the request (GET, POST).
 * @returns {Promise<CompletionResponse>} - The response from the request.
 * @throws Will throw an error if the response is not ok or if all retry attempts fail.
 */
export async function tryPostProxy(
  c: Context,
  providerOption: Options,
  inputParams: Params,
  requestHeaders: Record<string, string>,
  fn: endpointStrings,
  currentIndex: number,
  method: string = 'POST'
): Promise<Response> {
  const overrideParams = providerOption?.overrideParams || {};
  const params: Params = { ...inputParams, ...overrideParams };
  const isStreamingMode = params.stream ? true : false;

  const provider: string = providerOption.provider ?? '';

  // Mapping providers to corresponding URLs
  const apiConfig: ProviderAPIConfig = Providers[provider].api;

  const forwardHeaders: string[] = [];
  const customHost =
    requestHeaders[HEADER_KEYS.CUSTOM_HOST] || providerOption.customHost || '';
  const baseUrl =
    customHost || apiConfig.getBaseURL({ providerOptions: providerOption });
  const endpoint = apiConfig.getEndpoint({
    providerOptions: providerOption,
    fn,
    gatewayRequestBody: params,
  });

  const url = endpoint
    ? `${baseUrl}${endpoint}`
    : (providerOption.urlToFetch as string);

  const headers = await apiConfig.headers({
    providerOptions: providerOption,
    fn,
    transformedRequestBody: params,
    transformedRequestUrl: url,
  });

  const fetchOptions = constructRequest(
    headers,
    provider,
    method,
    forwardHeaders,
    requestHeaders
  );

  if (method === 'POST') {
    fetchOptions.body = JSON.stringify(params);
  }

  let response: Response;
  let retryCount: number | undefined;

  if (providerOption.retry && typeof providerOption.retry === 'object') {
    providerOption.retry = {
      attempts: providerOption.retry?.attempts ?? 0,
      onStatusCodes: providerOption.retry?.onStatusCodes ?? RETRY_STATUS_CODES,
    };
  } else if (typeof providerOption.retry === 'number') {
    providerOption.retry = {
      attempts: providerOption.retry,
      onStatusCodes: RETRY_STATUS_CODES,
    };
  } else {
    providerOption.retry = {
      attempts: 1,
      onStatusCodes: [],
    };
  }

  const getFromCacheFunction = c.get('getFromCache');
  const cacheIdentifier = c.get('cacheIdentifier');
  const requestOptions = c.get('requestOptions') ?? [];

  let cacheResponse, cacheKey, cacheMode, cacheMaxAge;
  let cacheStatus = 'DISABLED';

  if (requestHeaders[HEADER_KEYS.CACHE]) {
    cacheMode = requestHeaders[HEADER_KEYS.CACHE];
  } else if (
    providerOption?.cache &&
    typeof providerOption.cache === 'object' &&
    providerOption.cache.mode
  ) {
    cacheMode = providerOption.cache.mode;
    cacheMaxAge = providerOption.cache.maxAge;
  } else if (
    providerOption?.cache &&
    typeof providerOption.cache === 'string'
  ) {
    cacheMode = providerOption.cache;
  }

  if (getFromCacheFunction && cacheMode) {
    [cacheResponse, cacheStatus, cacheKey] = await getFromCacheFunction(
      env(c),
      { ...requestHeaders, ...fetchOptions.headers },
      params,
      url,
      cacheIdentifier,
      cacheMode,
      cacheMaxAge
    );
    if (cacheResponse) {
      ({ response } = await responseHandler(
        new Response(cacheResponse, {
          headers: {
            'content-type': 'application/json',
          },
        }),
        false,
        provider,
        undefined,
        url,
        false,
        params
      ));

      c.set('requestOptions', [
        ...requestOptions,
        {
          providerOptions: {
            ...providerOption,
            requestURL: url,
            rubeusURL: fn,
          },
          requestParams: params,
          response: response.clone(),
          cacheStatus: cacheStatus,
          lastUsedOptionIndex: currentIndex,
          cacheKey: cacheKey,
          cacheMode: cacheMode,
          cacheMaxAge: cacheMaxAge,
        },
      ]);
      updateResponseHeaders(
        response,
        currentIndex,
        params,
        cacheStatus,
        0,
        requestHeaders[HEADER_KEYS.TRACE_ID] ?? ''
      );
      return response;
    }
  }

  [response, retryCount] = await retryRequest(
    url,
    fetchOptions,
    providerOption.retry.attempts,
    providerOption.retry.onStatusCodes,
    null
  );
  const mappedResponse = await responseHandler(
    response,
    isStreamingMode,
    provider,
    undefined,
    url,
    false,
    params
  );
  updateResponseHeaders(
    mappedResponse.response,
    currentIndex,
    params,
    cacheStatus,
    retryCount ?? 0,
    requestHeaders[HEADER_KEYS.TRACE_ID] ?? ''
  );

  c.set('requestOptions', [
    ...requestOptions,
    {
      providerOptions: {
        ...providerOption,
        requestURL: url,
        rubeusURL: fn,
      },
      requestParams: params,
      response: mappedResponse.response.clone(),
      cacheStatus: cacheStatus,
      lastUsedOptionIndex: currentIndex,
      cacheKey: cacheKey,
      cacheMode: cacheMode,
    },
  ]);
  // If the response was not ok, throw an error
  if (!response.ok) {
    // Check if this request needs to be retried
    const errorObj: any = new Error(await mappedResponse.response.text());
    errorObj.status = mappedResponse.response.status;
    throw errorObj;
  }

  return mappedResponse.response;
}

/**
 * Makes a POST request to a provider and returns the response.
 * The POST request is constructed using the provider, apiKey, and requestBody parameters.
 * The fn parameter is the type of request being made (e.g., "complete", "chatComplete").
 *
 * @param {Options} providerOption - The provider options. This object follows the Options interface and may contain a RetrySettings object for retry configuration.
 * @param {RequestBody} requestBody - The request body.
 * @param {string} fn - The function for the request.
 * @returns {Promise<CompletionResponse>} - The response from the POST request.
 * @throws Will throw an error if the response is not ok or if all retry attempts fail.
 */
export async function tryPost(
  c: Context,
  providerOption: Options,
  inputParams: Params,
  requestHeaders: Record<string, string>,
  fn: endpointStrings,
  currentIndex: number | string
): Promise<Response> {
  const overrideParams = providerOption?.overrideParams || {};
  const params: Params = { ...inputParams, ...overrideParams };
  const isStreamingMode = params.stream ? true : false;

  const provider: string = providerOption.provider ?? '';

  const hooksManager = c.get('hooksManager');
  const hookSpan = hooksManager.createSpan(
    params,
    provider,
    isStreamingMode,
    providerOption.beforeRequestHooks || [],
    providerOption.afterRequestHooks || [],
    null
  );

  // Mapping providers to corresponding URLs
  const apiConfig: ProviderAPIConfig = Providers[provider].api;
  // Attach the body of the request
  const transformedRequestBody = transformToProviderRequest(
    provider,
    params,
    fn
  );

  const forwardHeaders =
    requestHeaders[HEADER_KEYS.FORWARD_HEADERS]
      ?.split(',')
      .map((h) => h.trim()) ||
    providerOption.forwardHeaders ||
    [];

  const customHost =
    requestHeaders[HEADER_KEYS.CUSTOM_HOST] || providerOption.customHost || '';

  const baseUrl =
    customHost || apiConfig.getBaseURL({ providerOptions: providerOption });

  const endpoint = apiConfig.getEndpoint({
    providerOptions: providerOption,
    fn,
    gatewayRequestBody: params,
  });
  const url = `${baseUrl}${endpoint}`;

  const headers = await apiConfig.headers({
    providerOptions: providerOption,
    fn,
    transformedRequestBody,
    transformedRequestUrl: url,
  });

  // Construct the base object for the POST request
  const fetchOptions = constructRequest(
    headers,
    provider,
    'POST',
    forwardHeaders,
    requestHeaders
  );

  fetchOptions.body = JSON.stringify(transformedRequestBody);

  providerOption.retry = {
    attempts: providerOption.retry?.attempts ?? 0,
    onStatusCodes: providerOption.retry?.onStatusCodes ?? RETRY_STATUS_CODES,
  };

  const requestOptions = c.get('requestOptions') ?? [];

  let mappedResponse: Response | undefined, retryCount: number | undefined;

  let cacheKey: string | undefined;
  let { cacheMode, cacheMaxAge, cacheStatus } = getCacheOptions(
    providerOption.cache
  );
  let cacheResponse: Response | undefined;

  let brhResponse: Response | undefined;

  async function createResponse(
    response: Response,
    responseTransformer: string | undefined,
    isCacheHit: boolean
  ) {
    ({ response: mappedResponse } = await responseHandler(
      response,
      isStreamingMode,
      provider,
      responseTransformer,
      url,
      isCacheHit,
      params
    ));

    updateResponseHeaders(
      mappedResponse,
      currentIndex,
      params,
      cacheStatus,
      retryCount ?? 0,
      requestHeaders[HEADER_KEYS.TRACE_ID] ?? ''
    );

    c.set('requestOptions', [
      ...requestOptions,
      {
        providerOptions: {
          ...providerOption,
          requestURL: url,
          rubeusURL: fn,
        },
        requestParams: transformedRequestBody,
        response: mappedResponse.clone(),
        cacheStatus: cacheStatus,
        lastUsedOptionIndex: currentIndex,
        cacheKey: cacheKey,
        cacheMode: cacheMode,
        cacheMaxAge: cacheMaxAge,
        hookSpanId: hookSpan.id,
      },
    ]);

    // If the response was not ok, throw an error
    if (!mappedResponse.ok) {
      const errorObj: any = new Error(await mappedResponse.clone().text());
      errorObj.status = mappedResponse.status;
      errorObj.response = mappedResponse;
      throw errorObj;
    }

    return mappedResponse;
  }

  // BeforeHooksHandler
  brhResponse = await beforeRequestHookHandler(c, hookSpan.id);

  if (!!brhResponse) {
    // console.log("brhResponse came in");
    // If before requestHandler returns a response, return it
    return createResponse(brhResponse, undefined, false);
  }

  // Cache Handler
  ({ cacheResponse, cacheStatus, cacheKey } = await cacheHandler(
    c,
    providerOption,
    requestHeaders,
    fetchOptions,
    transformedRequestBody,
    fn
  ));
  if (!!cacheResponse) {
    // console.log("cacheRespoinse came in", beforeRequestHooksResult);
    return createResponse(cacheResponse, undefined, true);
  }

  // Prerequest validator (For virtual key budgets)
  const preRequestValidator = c.get('preRequestValidator');
  let preRequestValidatorResponse = preRequestValidator
    ? preRequestValidator(providerOption, requestHeaders)
    : undefined;
  if (!!preRequestValidatorResponse) {
    // console.log("preReuqestValidaion response came in");
    return createResponse(preRequestValidatorResponse, undefined, false);
  }

  // Request Handler (Including retries, recursion and hooks)
  [mappedResponse, retryCount] = await recursiveAfterRequestHookHandler(
    c,
    url,
    fetchOptions,
    providerOption,
    isStreamingMode,
    params,
    0,
    fn,
    requestHeaders,
    hookSpan.id
  );

  // console.log("actual response came in", mappedResponse);
  return createResponse(mappedResponse, undefined, false);
}

/**
 * @deprecated
 * Tries providers in sequence until a successful response is received.
 * The providers are attempted in the order they are given in the providers parameter.
 * If all providers fail, an error is thrown with the details of the errors from each provider.
 *
 * @param {Options[]} providers - The providers to try. Each object in the array follows the Options interface and may contain a RetrySettings object for retry configuration.
 * @param {RequestBody} request - The request body.
 * @param {endpointStrings} fn - The function for the request.
 * @param {String} method - The method to be used (GET, POST) for the request.
 * @returns {Promise<CompletionResponse>} - The response from the first successful provider.
 * @throws Will throw an error if all providers fail.
 */
export async function tryProvidersInSequence(
  c: Context,
  providers: Options[],
  params: Params,
  requestHeaders: Record<string, string>,
  fn: endpointStrings,
  method: string = 'POST'
): Promise<Response> {
  let errors: any[] = [];
  for (let [index, providerOption] of providers.entries()) {
    try {
      const loadbalanceIndex = !isNaN(Number(providerOption.index))
        ? Number(providerOption.index)
        : null;
      if (fn === 'proxy') {
        return await tryPostProxy(
          c,
          providerOption,
          params,
          requestHeaders,
          fn,
          loadbalanceIndex ?? index,
          method
        );
      }
      return await tryPost(
        c,
        providerOption,
        params,
        requestHeaders,
        fn,
        loadbalanceIndex ?? index
      );
    } catch (error: any) {
      // Log and store the error
      errors.push({
        provider: providerOption.provider,
        errorObj: error.message,
        status: error.status,
      });
    }
  }
  // If we're here, all providers failed. Throw an error with the details.
  throw new Error(JSON.stringify(errors));
}

export async function tryTargetsRecursively(
  c: Context,
  targetGroup: Targets,
  request: Params,
  requestHeaders: Record<string, string>,
  fn: endpointStrings,
  method: string,
  jsonPath: string,
  inheritedConfig: Record<string, any> = {}
): Promise<Response> {
  let currentTarget: any = { ...targetGroup };
  let currentJsonPath = jsonPath;
  const strategyMode = currentTarget.strategy?.mode;

  // start: merge inherited config with current target config (preference given to current)
  const currentInheritedConfig: Record<string, any> = {
    overrideParams: {
      ...inheritedConfig.overrideParams,
      ...currentTarget.overrideParams,
    },
    retry: currentTarget.retry
      ? { ...currentTarget.retry }
      : { ...inheritedConfig.retry },
    cache: currentTarget.cache
      ? { ...currentTarget.cache }
      : { ...inheritedConfig.cache },
    requestTimeout: null,
  };

  if (currentTarget.forwardHeaders) {
    currentInheritedConfig.forwardHeaders = [...currentTarget.forwardHeaders];
  } else if (inheritedConfig.forwardHeaders) {
    currentInheritedConfig.forwardHeaders = [...inheritedConfig.forwardHeaders];
    currentTarget.forwardHeaders = [...inheritedConfig.forwardHeaders];
  }

  if (currentTarget.customHost) {
    currentInheritedConfig.customHost = currentTarget.customHost;
  } else if (inheritedConfig.customHost) {
    currentInheritedConfig.customHost = inheritedConfig.customHost;
    currentTarget.customHost = inheritedConfig.customHost;
  }

  if (currentTarget.requestTimeout) {
    currentInheritedConfig.requestTimeout = currentTarget.requestTimeout;
  } else if (inheritedConfig.requestTimeout) {
    currentInheritedConfig.requestTimeout = inheritedConfig.requestTimeout;
    currentTarget.requestTimeout = inheritedConfig.requestTimeout;
  }

  if (currentTarget.afterRequestHooks) {
    currentInheritedConfig.afterRequestHooks = [
      ...currentTarget.afterRequestHooks,
    ];
  } else if (inheritedConfig.afterRequestHooks) {
    currentInheritedConfig.afterRequestHooks = [
      ...inheritedConfig.afterRequestHooks,
    ];
    currentTarget.afterRequestHooks = [...inheritedConfig.afterRequestHooks];
  }

  if (currentTarget.beforeRequestHooks) {
    currentInheritedConfig.beforeRequestHooks = [
      ...currentTarget.beforeRequestHooks,
    ];
  } else if (inheritedConfig.beforeRequestHooks) {
    currentInheritedConfig.beforeRequestHooks = [
      ...inheritedConfig.beforeRequestHooks,
    ];
    currentTarget.beforeRequestHooks = [...inheritedConfig.beforeRequestHooks];
  }

  currentTarget.overrideParams = {
    ...currentInheritedConfig.overrideParams,
  };

  currentTarget.retry = {
    ...currentInheritedConfig.retry,
  };

  currentTarget.cache = {
    ...currentInheritedConfig.cache,
  };
  // end: merge inherited config with current target config (preference given to current)

  let response;

  switch (strategyMode) {
    case 'fallback':
      for (let [index, target] of currentTarget.targets.entries()) {
        response = await tryTargetsRecursively(
          c,
          target,
          request,
          requestHeaders,
          fn,
          method,
          `${currentJsonPath}.targets[${index}]`,
          currentInheritedConfig
        );
        if (
          response?.ok &&
          !currentTarget.strategy?.onStatusCodes?.includes(response?.status)
        ) {
          break;
        }
      }
      break;

    case 'loadbalance':
      currentTarget.targets.forEach((t: Options) => {
        if (t.weight === undefined) {
          t.weight = 1;
        }
      });
      let totalWeight = currentTarget.targets.reduce(
        (sum: number, provider: any) => sum + provider.weight,
        0
      );

      let randomWeight = Math.random() * totalWeight;
      for (let [index, provider] of currentTarget.targets.entries()) {
        if (randomWeight < provider.weight) {
          currentJsonPath = currentJsonPath + `.targets[${index}]`;
          response = await tryTargetsRecursively(
            c,
            provider,
            request,
            requestHeaders,
            fn,
            method,
            currentJsonPath,
            currentInheritedConfig
          );
          break;
        }
        randomWeight -= provider.weight;
      }
      break;

    case 'single':
      response = await tryTargetsRecursively(
        c,
        currentTarget.targets[0],
        request,
        requestHeaders,
        fn,
        method,
        `${currentJsonPath}.targets[0]`,
        currentInheritedConfig
      );
      break;

    default:
      try {
        response = await tryPost(
          c,
          currentTarget,
          request,
          requestHeaders,
          fn,
          currentJsonPath
        );
      } catch (error: any) {
        response = error.response;
      }
      break;
  }

  return response;
}

/**
 * Updates the response headers with the provided values.
 * @param {Response} response - The response object.
 * @param {string | number} currentIndex - The current index value.
 * @param {Record<string, any>} params - The parameters object.
 * @param {string} cacheStatus - The cache status value.
 * @param {number} retryAttempt - The retry attempt count.
 * @param {string} traceId - The trace ID value.
 */
export function updateResponseHeaders(
  response: Response,
  currentIndex: string | number,
  params: Record<string, any>,
  cacheStatus: string | undefined,
  retryAttempt: number,
  traceId: string
) {
  response.headers.append(
    RESPONSE_HEADER_KEYS.LAST_USED_OPTION_INDEX,
    currentIndex.toString()
  );

  if (cacheStatus) {
    response.headers.append(RESPONSE_HEADER_KEYS.CACHE_STATUS, cacheStatus);
  }
  response.headers.append(RESPONSE_HEADER_KEYS.TRACE_ID, traceId);
  response.headers.append(
    RESPONSE_HEADER_KEYS.RETRY_ATTEMPT_COUNT,
    retryAttempt.toString()
  );

  const contentEncodingHeader = response.headers.get('content-encoding');
  if (contentEncodingHeader && contentEncodingHeader.indexOf('br') > -1) {
    // Brotli compression causes errors at runtime, removing the header in that case
    response.headers.delete('content-encoding');
  }

  // Delete content-length header to avoid conflicts with hono compress middleware
  // workerd environment handles this authomatically
  response.headers.delete('content-length');
}

export function constructConfigFromRequestHeaders(
  requestHeaders: Record<string, any>
): Options | Targets {
  const azureConfig = {
    resourceName: requestHeaders[`x-${POWERED_BY}-azure-resource-name`],
    deploymentId: requestHeaders[`x-${POWERED_BY}-azure-deployment-id`],
    apiVersion: requestHeaders[`x-${POWERED_BY}-azure-api-version`],
  };

  const bedrockConfig = {
    awsAccessKeyId: requestHeaders[`x-${POWERED_BY}-aws-access-key-id`],
    awsSecretAccessKey: requestHeaders[`x-${POWERED_BY}-aws-secret-access-key`],
    awsSessionToken: requestHeaders[`x-${POWERED_BY}-aws-session-token`],
    awsRegion: requestHeaders[`x-${POWERED_BY}-aws-region`],
  };

  const workersAiConfig = {
    workersAiAccountId: requestHeaders[`x-${POWERED_BY}-workers-ai-account-id`],
  };

  const openAiConfig = {
    openaiOrganization: requestHeaders[`x-${POWERED_BY}-openai-organization`],
    openaiProject: requestHeaders[`x-${POWERED_BY}-openai-project`],
  };

  const vertexConfig: Record<string, any> = {
    vertexProjectId: requestHeaders[`x-${POWERED_BY}-vertex-project-id`],
    vertexRegion: requestHeaders[`x-${POWERED_BY}-vertex-region`],
  };

  let vertexServiceAccountJson =
    requestHeaders[`x-${POWERED_BY}-vertex-service-account-json`];
  if (vertexServiceAccountJson) {
    try {
      vertexConfig.vertexServiceAccountJson = JSON.parse(
        vertexServiceAccountJson
      );
    } catch (e) {
      vertexConfig.vertexServiceAccountJson = null;
    }
  }

  if (requestHeaders[`x-${POWERED_BY}-config`]) {
    let parsedConfigJson = JSON.parse(requestHeaders[`x-${POWERED_BY}-config`]);

    if (!parsedConfigJson.provider && !parsedConfigJson.targets) {
      parsedConfigJson.provider = requestHeaders[`x-${POWERED_BY}-provider`];
      parsedConfigJson.api_key = requestHeaders['authorization']?.replace(
        'Bearer ',
        ''
      );

      if (parsedConfigJson.provider === AZURE_OPEN_AI) {
        parsedConfigJson = {
          ...parsedConfigJson,
          ...azureConfig,
        };
      }

      if (parsedConfigJson.provider === BEDROCK) {
        parsedConfigJson = {
          ...parsedConfigJson,
          ...bedrockConfig,
        };
      }

      if (parsedConfigJson.provider === WORKERS_AI) {
        parsedConfigJson = {
          ...parsedConfigJson,
          ...workersAiConfig,
        };
      }

      if (parsedConfigJson.provider === OPEN_AI) {
        parsedConfigJson = {
          ...parsedConfigJson,
          ...openAiConfig,
        };
      }

      if (parsedConfigJson.provider === GOOGLE_VERTEX_AI) {
        parsedConfigJson = {
          ...parsedConfigJson,
          ...vertexConfig,
        };
      }
    }
    return convertKeysToCamelCase(parsedConfigJson, [
      'override_params',
      'params',
<<<<<<< HEAD
      'before_request_hooks',
      'after_request_hooks',
=======
      'vertex_service_account_json',
>>>>>>> d68542cd
    ]) as any;
  }

  return {
    provider: requestHeaders[`x-${POWERED_BY}-provider`],
    apiKey: requestHeaders['authorization']?.replace('Bearer ', ''),
    ...(requestHeaders[`x-${POWERED_BY}-provider`] === AZURE_OPEN_AI &&
      azureConfig),
    ...(requestHeaders[`x-${POWERED_BY}-provider`] === BEDROCK &&
      bedrockConfig),
    ...(requestHeaders[`x-${POWERED_BY}-provider`] === WORKERS_AI &&
      workersAiConfig),
    ...(requestHeaders[`x-${POWERED_BY}-provider`] === GOOGLE_VERTEX_AI &&
      vertexConfig),
    ...(requestHeaders[`x-${POWERED_BY}-provider`] === OPEN_AI && openAiConfig),
  };
}

export async function recursiveAfterRequestHookHandler(
  c: Context,
  url: any,
  options: any,
  providerOption: Options,
  isStreamingMode: any,
  gatewayParams: any,
  retryAttemptsMade: any,
  fn: any,
  requestHeaders: Record<string, string>,
  hookSpanId: string
): Promise<[Response, number]> {
  let response, retryCount;
  const requestTimeout =
    Number(requestHeaders[HEADER_KEYS.REQUEST_TIMEOUT]) ||
    providerOption.requestTimeout ||
    null;

  const { retry } = providerOption;

  if (!response) {
    [response, retryCount] = await retryRequest(
      url,
      options,
      retry?.attempts || 0,
      retry?.onStatusCodes || [],
      requestTimeout || null
    );
  }

  const { response: mappedResponse, responseJson: mappedResponseJson } =
    await responseHandler(
      response,
      isStreamingMode,
      providerOption,
      fn,
      url,
      false,
      gatewayParams
    );

  const arhResponse = await afterRequestHookHandler(
    c,
    mappedResponse,
    mappedResponseJson,
    hookSpanId
  );

  const remainingRetryCount =
    (retry?.attempts || 0) - (retryCount || 0) - retryAttemptsMade;

  if (
    remainingRetryCount > 0 &&
    retry?.onStatusCodes?.includes(arhResponse.status)
  ) {
    return recursiveAfterRequestHookHandler(
      c,
      url,
      options,
      providerOption,
      isStreamingMode,
      gatewayParams,
      (retryCount || 0) + 1 + retryAttemptsMade,
      fn,
      requestHeaders,
      hookSpanId
    );
  }

  return [arhResponse, retryAttemptsMade];
}

/**
 * Retrieves the cache options based on the provided cache configuration.
 * @param cacheConfig - The cache configuration object or string.
 * @returns An object containing the cache mode and cache max age.
 */
function getCacheOptions(cacheConfig: any) {
  // providerOption.cache needs to be sent here
  let cacheMode: string | undefined;
  let cacheMaxAge: string | number = '';
  let cacheStatus = 'DISABLED';

  if (typeof cacheConfig === 'object' && cacheConfig?.mode) {
    cacheMode = cacheConfig.mode;
    cacheMaxAge = cacheConfig.maxAge;
  } else if (typeof cacheConfig === 'string') {
    cacheMode = cacheConfig;
  }
  return { cacheMode, cacheMaxAge, cacheStatus };
}

async function cacheHandler(
  c: Context,
  providerOption: Options,
  requestHeaders: Record<string, string>,
  fetchOptions: any,
  transformedRequestBody: any,
  fn: endpointStrings
) {
  const [getFromCacheFunction, cacheIdentifier] = [
    c.get('getFromCache'),
    c.get('cacheIdentifier'),
  ];

  let cacheResponse, cacheKey;
  let cacheMode: string | undefined,
    cacheMaxAge: string | number | undefined,
    cacheStatus: string;
  ({ cacheMode, cacheMaxAge, cacheStatus } = getCacheOptions(
    providerOption.cache
  ));

  // console.log(cacheMode)

  if (getFromCacheFunction && cacheMode) {
    [cacheResponse, cacheStatus, cacheKey] = await getFromCacheFunction(
      env(c),
      { ...requestHeaders, ...fetchOptions.headers },
      transformedRequestBody,
      fn,
      cacheIdentifier,
      cacheMode,
      cacheMaxAge
    );
  }

  return {
    cacheResponse: !!cacheResponse
      ? new Response(cacheResponse, {
          headers: { 'content-type': 'application/json' },
        })
      : undefined,
    cacheStatus,
    cacheKey,
  };
}

export async function beforeRequestHookHandler(
  c: Context,
  hookSpanId: string
): Promise<any> {
  try {
    const hooksManager = c.get('hooksManager');
    const hooksResult = await hooksManager.executeHooks(hookSpanId, [
      'syncBeforeRequestHook',
    ]);

    if (hooksResult.shouldDeny) {
      return new Response(
        JSON.stringify({
          error: {
            message:
              'The guardrail checks defined in the config failed. You can find more information in the `hooks_result` object.',
            type: 'hooks_failed',
            param: null,
            code: null,
          },
          hook_results: {
            before_request_hooks: hooksResult.results,
            after_request_hooks: [],
          },
        }),
        {
          status: 446,
          headers: { 'content-type': 'application/json' },
        }
      );
    }
  } catch (err) {
    console.log(err);
    return { error: err };
    // TODO: Handle this error!!!
  }
}<|MERGE_RESOLUTION|>--- conflicted
+++ resolved
@@ -987,12 +987,9 @@
     return convertKeysToCamelCase(parsedConfigJson, [
       'override_params',
       'params',
-<<<<<<< HEAD
       'before_request_hooks',
       'after_request_hooks',
-=======
       'vertex_service_account_json',
->>>>>>> d68542cd
     ]) as any;
   }
 

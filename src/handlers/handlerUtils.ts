--- conflicted
+++ resolved
@@ -512,13 +512,11 @@
   const [
     getFromCacheFunction,
     cacheIdentifier,
-    requestOptions,
-    preRequestValidator,
+    requestOptions
   ] = [
     c.get('getFromCache'),
     c.get('cacheIdentifier'),
-    c.get('requestOptions') ?? [],
-    c.get('preRequestValidator'),
+    c.get('requestOptions') ?? []
   ];
 
   let cacheResponse, cacheKey, cacheMode, cacheMaxAge;
@@ -582,25 +580,9 @@
     }
   }
 
-<<<<<<< HEAD
   let mappedResponse, retryCount;
   let beforeRequestHooksResult = [];
   let afterRequestHooksResult = [];
-=======
-  response = preRequestValidator
-    ? preRequestValidator(providerOption, requestHeaders)
-    : undefined;
-
-  if (!response) {
-    [response, retryCount] = await retryRequest(
-      url,
-      fetchOptions,
-      providerOption.retry.attempts,
-      providerOption.retry.onStatusCodes,
-      providerOption.requestTimeout || null
-    );
-  }
->>>>>>> ee70db2f
 
   [mappedResponse, beforeRequestHooksResult] = await beforeRequestHookHandler(
     c,
@@ -619,7 +601,8 @@
       params,
       0,
       fn,
-      beforeRequestHooksResult
+      beforeRequestHooksResult,
+      requestHeaders
     );
   }
 
@@ -1111,19 +1094,30 @@
   gatewayParams: any,
   retryAttemptsMade: any,
   fn: any,
-  beforeRequestHookResult: any
+  beforeRequestHookResult: any,
+  requestHeaders: Record<string, string>
 ): Promise<any> {
   const { afterRequestHooks, retry, requestTimeout } = providerOption;
 
   const syncHooks = afterRequestHooks?.filter((h: any) => !h.async) || [];
-
-  const [response, retryCount] = await retryRequest(
-    url,
-    options,
-    retry?.attempts || 0,
-    retry?.onStatusCodes || [],
-    requestTimeout || null,
-  );
+  const preRequestValidator = c.get('preRequestValidator');
+  let response, retryCount;
+
+  response = preRequestValidator
+    ? preRequestValidator(providerOption, )
+    : undefined;
+
+  if (!response) {
+    [response, retryCount] = await retryRequest(
+      url,
+      options,
+      retry?.attempts || 0,
+      retry?.onStatusCodes || [],
+      requestTimeout || null,
+    );
+  }
+
+
 
   let mappedResponse = await responseHandler(
     response,
@@ -1234,7 +1228,8 @@
       gatewayParams,
       ((retryCount || 0) + 1) + retryAttemptsMade,
       fn,
-      beforeRequestHookResult
+      beforeRequestHookResult,
+      requestHeaders
     );
   }
 

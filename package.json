--- conflicted
+++ resolved
@@ -34,13 +34,9 @@
     "start:node": "node build/start-server.js",
     "format": "prettier --write \"./**/*.{js,jsx,ts,tsx,json}\"",
     "format:check": "prettier --check \"./**/*.{js,jsx,ts,tsx,json}\"",
-<<<<<<< HEAD
     "test": "ts-jest",
     "pre-push": "npm run build && node start-test.js",
     "prepare": "husky"
-=======
-    "test": "jest"
->>>>>>> df9557b3
   },
   "dependencies": {
     "@aws-crypto/sha256-js": "^5.2.0",

--- conflicted
+++ resolved
@@ -171,17 +171,8 @@
 <br>
 
 ## Deploying Rubeus
-<<<<<<< HEAD
-* Deploy using Docker
-* Deploy on Vercel
-* Deploy on Cloudflare Workers
-* Deploy on AWS Lambda
-* Deploy on Google Cloud Functions
-* Deploy on Azure Cloud Functions
-=======
 [See docs](docs/installation-deployments.md) on installing Rubeus locally or deploying it on popular locations.
 
->>>>>>> 63686deb
 <br>
 
 ## Roadmap
